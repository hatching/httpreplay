language: python

python:
    - 3.6

install:
<<<<<<< HEAD
    - pip3 install -e .
    - pip3 install mock pytest pytest-cov coveralls
=======
    - pip install -e .
    - pip install mock pytest==4.4.1 pytest-cov coveralls
>>>>>>> 49545295

script:
    - pip3 install '.[dev]'
    - py.test --cov=httpreplay
    - pip3 install '.[mitmproxy]'
    - py.test --cov=httpreplay --cov-append

after_success:
    - coveralls<|MERGE_RESOLUTION|>--- conflicted
+++ resolved
@@ -4,13 +4,8 @@
     - 3.6
 
 install:
-<<<<<<< HEAD
-    - pip3 install -e .
-    - pip3 install mock pytest pytest-cov coveralls
-=======
     - pip install -e .
     - pip install mock pytest==4.4.1 pytest-cov coveralls
->>>>>>> 49545295
 
 script:
     - pip3 install '.[dev]'
