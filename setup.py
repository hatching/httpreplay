# Copyright (C) 2015-2018 Jurriaan Bremer <jbr@cuckoo.sh>
# Copyright (C) 2019 Hatching B.V.
# This file is part of HTTPReplay - http://jbremer.org/httpreplay/
# See the file 'LICENSE' for copying permission.

from setuptools import setup

setup(
    name="HTTPReplay",
<<<<<<< HEAD
    version="0.3",
=======
    version="0.2.6",
>>>>>>> 49545295
    author="Hatching B.V.",
    author_email="info@hatching.io",
    packages=[
        "httpreplay",
    ],
    license="GPLv3",
    description="Properly interpret, decrypt, and replay pcap files",
    install_requires=[
        "dpkt==1.9.2",
        "tlslite-ng==0.7.5",
        "click>=6.7, <7",
        "brotli==1.0.7",
        "future",
    ],
    extras_require={
        "mitmproxy": [
            "mitmproxy==4.0.4",
        ],
        "dev": [
<<<<<<< HEAD
            "pytest==4.4.1",
            "mock==2.0.0",
=======
            "pytest>=4.4.1"
>>>>>>> 49545295
        ]
    },
    entry_points={
        "console_scripts": [
            "httpreplay = httpreplay.main:httpreplay",
            "pcap2mitm = httpreplay.main:do_pcap2mitm",
        ]
    },
)<|MERGE_RESOLUTION|>--- conflicted
+++ resolved
@@ -7,11 +7,7 @@
 
 setup(
     name="HTTPReplay",
-<<<<<<< HEAD
     version="0.3",
-=======
-    version="0.2.6",
->>>>>>> 49545295
     author="Hatching B.V.",
     author_email="info@hatching.io",
     packages=[
@@ -31,12 +27,8 @@
             "mitmproxy==4.0.4",
         ],
         "dev": [
-<<<<<<< HEAD
-            "pytest==4.4.1",
             "mock==2.0.0",
-=======
             "pytest>=4.4.1"
->>>>>>> 49545295
         ]
     },
     entry_points={
